--- conflicted
+++ resolved
@@ -11,17 +11,11 @@
     visibility = ["//beacon-chain:__subpackages__"],
     deps = [
         "//beacon-chain/db:go_default_library",
-<<<<<<< HEAD
         "//beacon-chain/forkchoice/protoarray:go_default_library",
+        "//beacon-chain/rpc/statefetcher:go_default_library",
         "@com_github_gogo_protobuf//types:go_default_library",
-        "@com_github_pkg_errors//:go_default_library",
         "@com_github_prysmaticlabs_ethereumapis//eth/v1:go_default_library",
         "@io_opencensus_go//trace:go_default_library",
-=======
-        "//beacon-chain/rpc/statefetcher:go_default_library",
-        "@com_github_gogo_protobuf//types:go_default_library",
-        "@com_github_pkg_errors//:go_default_library",
-        "@com_github_prysmaticlabs_ethereumapis//eth/v1:go_default_library",
         "@org_golang_google_grpc//codes:go_default_library",
         "@org_golang_google_grpc//status:go_default_library",
     ],
@@ -37,6 +31,5 @@
         "//shared/testutil/assert:go_default_library",
         "//shared/testutil/require:go_default_library",
         "@com_github_prysmaticlabs_ethereumapis//eth/v1:go_default_library",
->>>>>>> 0b06c48e
     ],
 )