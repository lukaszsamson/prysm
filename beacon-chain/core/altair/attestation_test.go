--- conflicted
+++ resolved
@@ -5,13 +5,6 @@
 	"fmt"
 	"testing"
 
-<<<<<<< HEAD
-	types "github.com/prysmaticlabs/eth2-types"
-	"github.com/prysmaticlabs/prysm/beacon-chain/core/altair"
-	"github.com/prysmaticlabs/prysm/beacon-chain/state"
-	ethpb "github.com/prysmaticlabs/prysm/proto/prysm/v1alpha1"
-	"github.com/prysmaticlabs/prysm/shared/mathutil"
-=======
 	fuzz "github.com/google/gofuzz"
 	"github.com/prysmaticlabs/go-bitfield"
 	altair "github.com/prysmaticlabs/prysm/beacon-chain/core/altair"
@@ -21,7 +14,6 @@
 	"github.com/prysmaticlabs/prysm/proto/prysm/v1alpha1/wrapper"
 	"github.com/prysmaticlabs/prysm/shared/attestationutil"
 	"github.com/prysmaticlabs/prysm/shared/bls"
->>>>>>> d26f52a7
 	"github.com/prysmaticlabs/prysm/shared/params"
 	"github.com/prysmaticlabs/prysm/shared/testutil"
 	"github.com/prysmaticlabs/prysm/shared/testutil/require"
@@ -386,163 +378,6 @@
 	}
 }
 
-<<<<<<< HEAD
-func TestAttestationParticipationFlagIndices(t *testing.T) {
-	beaconState, _ := testutil.DeterministicGenesisStateAltair(t, params.BeaconConfig().MaxValidatorsPerCommittee)
-	require.NoError(t, beaconState.SetSlot(1))
-	cfg := params.BeaconConfig()
-	sourceFlagIndex := cfg.TimelySourceFlagIndex
-	targetFlagIndex := cfg.TimelyTargetFlagIndex
-	headFlagIndex := cfg.TimelyHeadFlagIndex
-
-	tests := []struct {
-		name                 string
-		inputState           state.BeaconState
-		inputData            *ethpb.AttestationData
-		inputDelay           types.Slot
-		participationIndices map[uint8]bool
-	}{
-		{
-			name: "none",
-			inputState: func() state.BeaconState {
-				return beaconState
-			}(),
-			inputData: &ethpb.AttestationData{
-				Source: &ethpb.Checkpoint{Root: params.BeaconConfig().ZeroHash[:]},
-				Target: &ethpb.Checkpoint{},
-			},
-			inputDelay:           params.BeaconConfig().SlotsPerEpoch,
-			participationIndices: map[uint8]bool{},
-		},
-		{
-			name: "participated source",
-			inputState: func() state.BeaconState {
-				return beaconState
-			}(),
-			inputData: &ethpb.AttestationData{
-				Source: &ethpb.Checkpoint{Root: params.BeaconConfig().ZeroHash[:]},
-				Target: &ethpb.Checkpoint{},
-			},
-			inputDelay: types.Slot(mathutil.IntegerSquareRoot(uint64(cfg.SlotsPerEpoch)) - 1),
-			participationIndices: map[uint8]bool{
-				sourceFlagIndex: true,
-			},
-		},
-		{
-			name: "participated source and target",
-			inputState: func() state.BeaconState {
-				return beaconState
-			}(),
-			inputData: &ethpb.AttestationData{
-				Source: &ethpb.Checkpoint{Root: params.BeaconConfig().ZeroHash[:]},
-				Target: &ethpb.Checkpoint{Root: params.BeaconConfig().ZeroHash[:]},
-			},
-			inputDelay: types.Slot(mathutil.IntegerSquareRoot(uint64(cfg.SlotsPerEpoch)) - 1),
-			participationIndices: map[uint8]bool{
-				sourceFlagIndex: true,
-				targetFlagIndex: true,
-			},
-		},
-		{
-			name: "participated source and target and head",
-			inputState: func() state.BeaconState {
-				return beaconState
-			}(),
-			inputData: &ethpb.AttestationData{
-				BeaconBlockRoot: params.BeaconConfig().ZeroHash[:],
-				Source:          &ethpb.Checkpoint{Root: params.BeaconConfig().ZeroHash[:]},
-				Target:          &ethpb.Checkpoint{Root: params.BeaconConfig().ZeroHash[:]},
-			},
-			inputDelay: 1,
-			participationIndices: map[uint8]bool{
-				sourceFlagIndex: true,
-				targetFlagIndex: true,
-				headFlagIndex:   true,
-			},
-		},
-	}
-
-	for _, test := range tests {
-		flagIndices, err := altair.AttestationParticipationFlagIndices(test.inputState, test.inputData, test.inputDelay)
-		require.NoError(t, err)
-		require.DeepEqual(t, test.participationIndices, flagIndices)
-	}
-}
-
-func TestMatchingStatus(t *testing.T) {
-	beaconState, _ := testutil.DeterministicGenesisStateAltair(t, params.BeaconConfig().MaxValidatorsPerCommittee)
-	require.NoError(t, beaconState.SetSlot(1))
-	tests := []struct {
-		name          string
-		inputState    state.BeaconState
-		inputData     *ethpb.AttestationData
-		inputCheckpt  *ethpb.Checkpoint
-		matchedSource bool
-		matchedTarget bool
-		matchedHead   bool
-	}{
-		{
-			name:       "non matched",
-			inputState: beaconState,
-			inputData: &ethpb.AttestationData{
-				Source: &ethpb.Checkpoint{Epoch: 1},
-				Target: &ethpb.Checkpoint{},
-			},
-			inputCheckpt: &ethpb.Checkpoint{},
-		},
-		{
-			name:       "source matched",
-			inputState: beaconState,
-			inputData: &ethpb.AttestationData{
-				Source: &ethpb.Checkpoint{},
-				Target: &ethpb.Checkpoint{},
-			},
-			inputCheckpt:  &ethpb.Checkpoint{},
-			matchedSource: true,
-		},
-		{
-			name:       "target matched",
-			inputState: beaconState,
-			inputData: &ethpb.AttestationData{
-				Source: &ethpb.Checkpoint{Epoch: 1},
-				Target: &ethpb.Checkpoint{Root: params.BeaconConfig().ZeroHash[:]},
-			},
-			inputCheckpt:  &ethpb.Checkpoint{},
-			matchedTarget: true,
-		},
-		{
-			name:       "head matched",
-			inputState: beaconState,
-			inputData: &ethpb.AttestationData{
-				Source:          &ethpb.Checkpoint{Epoch: 1},
-				Target:          &ethpb.Checkpoint{},
-				BeaconBlockRoot: params.BeaconConfig().ZeroHash[:],
-			},
-			inputCheckpt: &ethpb.Checkpoint{},
-			matchedHead:  true,
-		},
-		{
-			name:       "everything matched",
-			inputState: beaconState,
-			inputData: &ethpb.AttestationData{
-				Source:          &ethpb.Checkpoint{},
-				Target:          &ethpb.Checkpoint{Root: params.BeaconConfig().ZeroHash[:]},
-				BeaconBlockRoot: params.BeaconConfig().ZeroHash[:],
-			},
-			inputCheckpt:  &ethpb.Checkpoint{},
-			matchedSource: true,
-			matchedTarget: true,
-			matchedHead:   true,
-		},
-	}
-
-	for _, test := range tests {
-		src, tgt, head, err := altair.MatchingStatus(test.inputState, test.inputData, test.inputCheckpt)
-		require.NoError(t, err)
-		require.Equal(t, test.matchedSource, bool(src))
-		require.Equal(t, test.matchedTarget, bool(tgt))
-		require.Equal(t, test.matchedHead, bool(head))
-=======
 func TestFuzzProcessAttestationsNoVerify_10000(t *testing.T) {
 	fuzzer := fuzz.NewWithSeed(0)
 	state := &ethpb.BeaconStateAltair{}
@@ -562,6 +397,5 @@
 		if err != nil && r != nil {
 			t.Fatalf("return value should be nil on err. found: %v on error: %v for state: %v and block: %v", r, err, state, b)
 		}
->>>>>>> d26f52a7
 	}
 }