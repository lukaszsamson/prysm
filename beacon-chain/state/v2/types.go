--- conflicted
+++ resolved
@@ -70,67 +70,6 @@
 	stateFieldLeaves      map[types.FieldIndex]*fieldtrie.FieldTrie
 	rebuildTrie           map[types.FieldIndex]bool
 	valMapHandler         *stateutil.ValidatorMapHandler
-<<<<<<< HEAD
 	merkleLayers          [][][32]byte
-	sharedFieldReferences map[fieldIndex]*stateutil.Reference
-}
-
-// String returns the name of the field index.
-func (f fieldIndex) String() string {
-	switch f {
-	case genesisTime:
-		return "genesisTime"
-	case genesisValidatorRoot:
-		return "genesisValidatorRoot"
-	case slot:
-		return "slot"
-	case fork:
-		return "fork"
-	case latestBlockHeader:
-		return "latestBlockHeader"
-	case blockRoots:
-		return "blockRoots"
-	case stateRoots:
-		return "stateRoots"
-	case historicalRoots:
-		return "historicalRoots"
-	case eth1Data:
-		return "eth1Data"
-	case eth1DataVotes:
-		return "eth1DataVotes"
-	case eth1DepositIndex:
-		return "eth1DepositIndex"
-	case validators:
-		return "validators"
-	case balances:
-		return "balances"
-	case randaoMixes:
-		return "randaoMixes"
-	case slashings:
-		return "slashings"
-	case previousEpochParticipationBits:
-		return "previousEpochParticipationBits"
-	case currentEpochParticipationBits:
-		return "currentEpochParticipationBits"
-	case justificationBits:
-		return "justificationBits"
-	case previousJustifiedCheckpoint:
-		return "previousJustifiedCheckpoint"
-	case currentJustifiedCheckpoint:
-		return "currentJustifiedCheckpoint"
-	case finalizedCheckpoint:
-		return "finalizedCheckpoint"
-	case inactivityScores:
-		return "inactivityScores"
-	case currentSyncCommittee:
-		return "currentSyncCommittee"
-	case nextSyncCommittee:
-		return "nextSyncCommittee"
-	default:
-		return ""
-	}
-=======
-	merkleLayers          [][][]byte
 	sharedFieldReferences map[types.FieldIndex]*stateutil.Reference
->>>>>>> a5998fab
 }