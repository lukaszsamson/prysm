package blockchain

import (
	"context"
	"encoding/binary"
	"math/big"
	"reflect"
	"strings"
	"testing"
	"time"

	"github.com/prysmaticlabs/prysm/beacon-chain/attestation"
	b "github.com/prysmaticlabs/prysm/beacon-chain/core/blocks"
	"github.com/prysmaticlabs/prysm/beacon-chain/core/state"
	v "github.com/prysmaticlabs/prysm/beacon-chain/core/validators"
	"github.com/prysmaticlabs/prysm/beacon-chain/internal"
	pb "github.com/prysmaticlabs/prysm/proto/beacon/p2p/v1"
	"github.com/prysmaticlabs/prysm/shared/bytesutil"
	"github.com/prysmaticlabs/prysm/shared/featureconfig"
	"github.com/prysmaticlabs/prysm/shared/hashutil"
	"github.com/prysmaticlabs/prysm/shared/params"
	"github.com/prysmaticlabs/prysm/shared/ssz"
	"github.com/prysmaticlabs/prysm/shared/testutil"
	"github.com/prysmaticlabs/prysm/shared/trieutil"
	logTest "github.com/sirupsen/logrus/hooks/test"
)

// Ensure ChainService implements interfaces.
var _ = BlockProcessor(&ChainService{})

func initBlockStateRoot(t *testing.T, block *pb.BeaconBlock, chainService *ChainService) {
	parentRoot := bytesutil.ToBytes32(block.ParentRoot)
	parent, err := chainService.beaconDB.Block(parentRoot)
	if err != nil {
		t.Fatal(err)
	}
	beaconState, err := chainService.beaconDB.HistoricalStateFromSlot(context.Background(), parent.Slot, parentRoot)
	if err != nil {
		t.Fatalf("Unable to retrieve state %v", err)
	}

	computedState, err := chainService.AdvanceState(context.Background(), beaconState, block)
	if err != nil {
		t.Fatalf("could not apply block state transition: %v", err)
	}

	stateRoot, err := hashutil.HashProto(computedState)
	if err != nil {
		t.Fatalf("could not tree hash state: %v", err)
	}
	block.StateRoot = stateRoot[:]
	t.Logf("state root after block: %#x", stateRoot)
}

func TestReceiveBlock_FaultyPOWChain(t *testing.T) {
	db := internal.SetupDB(t)
	defer internal.TeardownDB(t, db)
	chainService := setupBeaconChain(t, db, nil)
	unixTime := uint64(time.Now().Unix())
	deposits, _ := setupInitialDeposits(t, 100)
	if err := db.InitializeState(context.Background(), unixTime, deposits, &pb.Eth1Data{}); err != nil {
		t.Fatalf("Could not initialize beacon state to disk: %v", err)
	}

	if err := SetSlotInState(chainService, 1); err != nil {
		t.Fatal(err)
	}

	parentBlock := &pb.BeaconBlock{
		Slot: 1,
	}

	parentRoot, err := hashutil.HashBeaconBlock(parentBlock)
	if err != nil {
		t.Fatalf("Unable to tree hash block %v", err)
	}

	if err := chainService.beaconDB.SaveBlock(parentBlock); err != nil {
		t.Fatalf("Unable to save block %v", err)
	}

	block := &pb.BeaconBlock{
		Slot:       2,
		ParentRoot: parentRoot[:],
		Body: &pb.BeaconBlockBody{
			Eth1Data: &pb.Eth1Data{
				DepositRoot: []byte("a"),
				BlockRoot:   []byte("b"),
			},
		},
	}

	if err := chainService.beaconDB.SaveBlock(block); err != nil {
		t.Fatal(err)
	}
	if _, err := chainService.ReceiveBlock(context.Background(), block); err == nil {
		t.Errorf("Expected receive block to fail, received nil: %v", err)
	}
}

func TestReceiveBlock_ProcessCorrectly(t *testing.T) {
	hook := logTest.NewGlobal()
	db := internal.SetupDB(t)
	defer internal.TeardownDB(t, db)
	ctx := context.Background()

	chainService := setupBeaconChain(t, db, nil)
	deposits, privKeys := setupInitialDeposits(t, 100)
	eth1Data := &pb.Eth1Data{
		DepositRoot: []byte{},
		BlockRoot:   []byte{},
	}
	beaconState, err := state.GenesisBeaconState(deposits, 0, eth1Data)
	if err != nil {
		t.Fatalf("Can't generate genesis state: %v", err)
	}
	beaconState.LatestStateRoots = make([][]byte, params.BeaconConfig().SlotsPerHistoricalRoot)
	beaconState.LatestBlockHeader = &pb.BeaconBlockHeader{
		StateRoot: []byte{},
	}
	stateRoot, err := hashutil.HashProto(beaconState)
	if err != nil {
		t.Fatalf("Could not tree hash state: %v", err)
	}
	genesis := b.NewGenesisBlock([]byte{})
	if err := chainService.beaconDB.SaveBlock(genesis); err != nil {
		t.Fatalf("Could not save block to db: %v", err)
	}
	parentHash, err := hashutil.HashBeaconBlock(genesis)
	if err != nil {
		t.Fatalf("Unable to get tree hash root of canonical head: %v", err)
	}

	if err := db.SaveHistoricalState(ctx, beaconState, parentHash); err != nil {
		t.Fatal(err)
	}

	if err := chainService.beaconDB.UpdateChainHead(ctx, genesis, beaconState); err != nil {
		t.Fatal(err)
	}

	beaconState.Slot++
	randaoReveal := createRandaoReveal(t, beaconState, privKeys)

	block := &pb.BeaconBlock{
		Slot:       beaconState.Slot,
		StateRoot:  stateRoot[:],
		ParentRoot: parentHash[:],
		Body: &pb.BeaconBlockBody{
			Eth1Data: &pb.Eth1Data{
				DepositRoot: []byte("a"),
				BlockRoot:   []byte("b"),
			},
			RandaoReveal: randaoReveal,
			Attestations: nil,
		},
	}

	initBlockStateRoot(t, block, chainService)

	if err := chainService.beaconDB.SaveJustifiedBlock(block); err != nil {
		t.Fatal(err)
	}
	if err := chainService.beaconDB.SaveFinalizedBlock(block); err != nil {
		t.Fatal(err)
	}
	if err := chainService.beaconDB.SaveBlock(block); err != nil {
		t.Fatal(err)
	}
	if _, err := chainService.ReceiveBlock(context.Background(), block); err != nil {
		t.Errorf("Block failed processing: %v", err)
	}

	testutil.AssertLogsContain(t, hook, "Finished processing beacon block")
}

func TestReceiveBlock_UsesParentBlockState(t *testing.T) {
	hook := logTest.NewGlobal()
	db := internal.SetupDB(t)
	defer internal.TeardownDB(t, db)
	ctx := context.Background()

	chainService := setupBeaconChain(t, db, nil)
	deposits, _ := setupInitialDeposits(t, 100)
	eth1Data := &pb.Eth1Data{
		DepositRoot: []byte{},
		BlockRoot:   []byte{},
	}
	beaconState, err := state.GenesisBeaconState(deposits, 0, eth1Data)
	if err != nil {
		t.Fatalf("Can't generate genesis state: %v", err)
	}
<<<<<<< HEAD
	beaconState.LatestStateRoots = make([][]byte, params.BeaconConfig().SlotsPerHistoricalRoot)
	beaconState.LatestBlockHeader = &pb.BeaconBlockHeader{
		StateRoot: []byte{},
	}
=======

>>>>>>> fbac09c1
	stateRoot, err := hashutil.HashProto(beaconState)
	if err != nil {
		t.Fatalf("Could not tree hash state: %v", err)
	}

	parentHash, genesisBlock := setupGenesisBlock(t, chainService)
	if err := chainService.beaconDB.UpdateChainHead(ctx, genesisBlock, beaconState); err != nil {
		t.Fatal(err)
	}
	if err := chainService.beaconDB.SaveHistoricalState(ctx, beaconState, parentHash); err != nil {
		t.Fatal(err)
	}
	// We ensure the block uses the right state parent if its ancestor is not block.Slot-1.
	block := &pb.BeaconBlock{
		Slot:       beaconState.Slot + 4,
		StateRoot:  stateRoot[:],
		ParentRoot: parentHash[:],
		Body: &pb.BeaconBlockBody{
			Eth1Data: &pb.Eth1Data{
				DepositRoot: []byte("a"),
				BlockRoot:   []byte("b"),
			},
			RandaoReveal: []byte{},
			Attestations: nil,
		},
	}
	initBlockStateRoot(t, block, chainService)
	if err := chainService.beaconDB.SaveBlock(block); err != nil {
		t.Fatal(err)
	}
	if _, err := chainService.ReceiveBlock(context.Background(), block); err != nil {
		t.Errorf("Block failed processing: %v", err)
	}
	testutil.AssertLogsContain(t, hook, "Finished processing beacon block")
}

func TestReceiveBlock_DeletesBadBlock(t *testing.T) {
	featureconfig.InitFeatureConfig(&featureconfig.FeatureFlagConfig{
		EnableCheckBlockStateRoot: false,
	})
	db := internal.SetupDB(t)
	defer internal.TeardownDB(t, db)
	ctx := context.Background()

	attsService := attestation.NewAttestationService(
		context.Background(),
		&attestation.Config{BeaconDB: db})
	chainService := setupBeaconChain(t, db, attsService)
	deposits, _ := setupInitialDeposits(t, 100)
	eth1Data := &pb.Eth1Data{
		DepositRoot: []byte{},
		BlockRoot:   []byte{},
	}
	beaconState, err := state.GenesisBeaconState(deposits, 0, eth1Data)
	if err != nil {
		t.Fatalf("Can't generate genesis state: %v", err)
	}
	beaconState.LatestStateRoots = make([][]byte, params.BeaconConfig().SlotsPerHistoricalRoot)
	beaconState.LatestBlockHeader = &pb.BeaconBlockHeader{
		StateRoot: []byte{},
	}
	stateRoot, err := hashutil.HashProto(beaconState)
	if err != nil {
		t.Fatalf("Could not tree hash state: %v", err)
	}

	parentHash, genesisBlock := setupGenesisBlock(t, chainService)
	if err := chainService.beaconDB.UpdateChainHead(ctx, genesisBlock, beaconState); err != nil {
		t.Fatal(err)
	}
	if err := chainService.beaconDB.SaveHistoricalState(ctx, beaconState, parentHash); err != nil {
		t.Fatal(err)
	}

	beaconState.Slot++

	block := &pb.BeaconBlock{
		Slot:       beaconState.Slot,
		StateRoot:  stateRoot[:],
		ParentRoot: parentHash[:],
		Body: &pb.BeaconBlockBody{
			Eth1Data: &pb.Eth1Data{
				DepositRoot: []byte("a"),
				BlockRoot:   []byte("b"),
			},
			RandaoReveal: []byte{},
			Attestations: []*pb.Attestation{{
				Data: &pb.AttestationData{
					TargetEpoch: 5,
				},
			}},
		},
	}

	blockRoot, err := hashutil.HashBeaconBlock(block)
	if err != nil {
		t.Fatal(err)
	}

	_, err = chainService.ReceiveBlock(context.Background(), block)
	switch err.(type) {
	case *BlockFailedProcessingErr:
		t.Log("Block failed processing as expected")
	default:
		t.Errorf("Expected block processing to fail, received: %v", err)
	}

	savedBlock, err := db.Block(blockRoot)
	if err != nil {
		t.Fatal(err)
	}
	if savedBlock != nil {
		t.Errorf("Expected bad block to have been deleted, received: %v", savedBlock)
	}
	// We also verify the block has been blacklisted.
	if !db.IsEvilBlockHash(blockRoot) {
		t.Error("Expected block root to have been blacklisted")
	}
	featureconfig.InitFeatureConfig(&featureconfig.FeatureFlagConfig{
		EnableCheckBlockStateRoot: true,
	})
}

func TestReceiveBlock_CheckBlockStateRoot_GoodState(t *testing.T) {
	hook := logTest.NewGlobal()
	db := internal.SetupDB(t)
	defer internal.TeardownDB(t, db)
	ctx := context.Background()

	attsService := attestation.NewAttestationService(
		context.Background(),
		&attestation.Config{BeaconDB: db})
	chainService := setupBeaconChain(t, db, attsService)
	deposits, privKeys := setupInitialDeposits(t, 100)
	eth1Data := &pb.Eth1Data{
		DepositRoot: []byte{},
		BlockRoot:   []byte{},
	}
	beaconState, err := state.GenesisBeaconState(deposits, 0, eth1Data)
	if err != nil {
		t.Fatalf("Can't generate genesis state: %v", err)
	}
<<<<<<< HEAD
	beaconState.LatestStateRoots = make([][]byte, params.BeaconConfig().SlotsPerHistoricalRoot)
	beaconState.LatestBlockHeader = &pb.BeaconBlockHeader{
		StateRoot: []byte{},
	}
	parentHash, genesisBlock := setupGenesisBlock(t, chainService)
	if err := chainService.beaconDB.SaveHistoricalState(ctx, beaconState, parentHash); err != nil {
		t.Fatal(err)
	}
=======

	parentHash, genesisBlock := setupGenesisBlock(t, chainService)
	if err := chainService.beaconDB.SaveHistoricalState(ctx, beaconState, parentHash); err != nil {
		t.Fatal(err)
	}
>>>>>>> fbac09c1
	beaconState.Slot++
	if err := chainService.beaconDB.UpdateChainHead(ctx, genesisBlock, beaconState); err != nil {
		t.Fatal(err)
	}

	beaconState.Slot++
	goodStateBlock := &pb.BeaconBlock{
		Slot:       beaconState.Slot,
		ParentRoot: parentHash[:],
		Body: &pb.BeaconBlockBody{
			Eth1Data:     &pb.Eth1Data{},
			RandaoReveal: createRandaoReveal(t, beaconState, privKeys),
		},
	}
	beaconState.Slot--
	initBlockStateRoot(t, goodStateBlock, chainService)

	if err := chainService.beaconDB.SaveBlock(goodStateBlock); err != nil {
		t.Fatal(err)
	}

	_, err = chainService.ReceiveBlock(context.Background(), goodStateBlock)
	if err != nil {
		t.Fatalf("error exists for good block %v", err)
	}
	testutil.AssertLogsContain(t, hook, "Executing state transition")
}

func TestReceiveBlock_CheckBlockStateRoot_BadState(t *testing.T) {
	db := internal.SetupDB(t)
	defer internal.TeardownDB(t, db)
	chainService := setupBeaconChain(t, db, nil)
	deposits, privKeys := setupInitialDeposits(t, 100)
	ctx := context.Background()
	eth1Data := &pb.Eth1Data{
		DepositRoot: []byte{},
		BlockRoot:   []byte{},
	}
	beaconState, err := state.GenesisBeaconState(deposits, 0, eth1Data)
	if err != nil {
		t.Fatalf("Can't generate genesis state: %v", err)
	}
<<<<<<< HEAD
	beaconState.LatestStateRoots = make([][]byte, params.BeaconConfig().SlotsPerHistoricalRoot)
	beaconState.LatestBlockHeader = &pb.BeaconBlockHeader{
		StateRoot: []byte{},
	}
	parentHash, genesisBlock := setupGenesisBlock(t, chainService)
	if err := chainService.beaconDB.SaveHistoricalState(ctx, beaconState, parentHash); err != nil {
		t.Fatal(err)
	}
=======
	parentHash, genesisBlock := setupGenesisBlock(t, chainService)
	if err := chainService.beaconDB.SaveHistoricalState(ctx, beaconState, parentHash); err != nil {
		t.Fatal(err)
	}
>>>>>>> fbac09c1
	beaconState.Slot++
	if err := chainService.beaconDB.UpdateChainHead(ctx, genesisBlock, beaconState); err != nil {
		t.Fatal(err)
	}

	beaconState.Slot++
	invalidStateBlock := &pb.BeaconBlock{
		Slot:       beaconState.Slot,
		StateRoot:  []byte{'b', 'a', 'd', ' ', 'h', 'a', 's', 'h'},
		ParentRoot: parentHash[:],
		Body: &pb.BeaconBlockBody{
			Eth1Data:     &pb.Eth1Data{},
			RandaoReveal: createRandaoReveal(t, beaconState, privKeys),
		},
	}
	beaconState.Slot--

	_, err = chainService.ReceiveBlock(context.Background(), invalidStateBlock)
	if err == nil {
		t.Fatal("no error for wrong block state root")
	}
	if !strings.Contains(err.Error(), "beacon state root is not equal to block state root: ") {
		t.Fatal(err)
	}
}

func TestReceiveBlock_RemovesPendingDeposits(t *testing.T) {
	hook := logTest.NewGlobal()
	db := internal.SetupDB(t)
	defer internal.TeardownDB(t, db)
	ctx := context.Background()

	attsService := attestation.NewAttestationService(
		context.Background(),
		&attestation.Config{BeaconDB: db})
	chainService := setupBeaconChain(t, db, attsService)
	deposits, privKeys := setupInitialDeposits(t, 100)
	eth1Data := &pb.Eth1Data{
		DepositRoot: []byte{},
		BlockRoot:   []byte{},
	}
	beaconState, err := state.GenesisBeaconState(deposits, 0, eth1Data)
	if err != nil {
		t.Fatalf("Can't generate genesis state: %v", err)
	}
	beaconState.LatestStateRoots = make([][]byte, params.BeaconConfig().SlotsPerHistoricalRoot)
	beaconState.LatestBlockHeader = &pb.BeaconBlockHeader{
		StateRoot: []byte{},
	}
	if err := chainService.beaconDB.SaveJustifiedState(beaconState); err != nil {
		t.Fatal(err)
	}
	if err := db.SaveFinalizedState(beaconState); err != nil {
		t.Fatal(err)
	}

	stateRoot, err := hashutil.HashProto(beaconState)
	if err != nil {
		t.Fatalf("Could not tree hash state: %v", err)
	}
	parentHash, genesisBlock := setupGenesisBlock(t, chainService)
	beaconState.Slot++
	if err := chainService.beaconDB.UpdateChainHead(ctx, genesisBlock, beaconState); err != nil {
		t.Fatal(err)
	}

	currentSlot := uint64(0)
	randaoReveal := createRandaoReveal(t, beaconState, privKeys)

	pendingDeposits := []*pb.Deposit{
		createPreChainStartDeposit([]byte{'F'}, beaconState.DepositIndex),
	}
	pendingDepositsData := make([][]byte, len(pendingDeposits))
	for i, pd := range pendingDeposits {
		h, err := ssz.TreeHash(pd.Data)
		if err != nil {
			t.Fatal(err)
		}
		pendingDepositsData[i] = h[:]
	}
	depositTrie, err := trieutil.GenerateTrieFromItems(pendingDepositsData, int(params.BeaconConfig().DepositContractTreeDepth))
	if err != nil {
		t.Fatalf("Could not generate deposit trie: %v", err)
	}
	for i := range pendingDeposits {
		pendingDeposits[i].Index = 0
		proof, err := depositTrie.MerkleProof(int(pendingDeposits[i].Index))
		if err != nil {
			t.Fatalf("Could not generate proof: %v", err)
		}
		pendingDeposits[i].Proof = proof
	}
	depositRoot := depositTrie.Root()
<<<<<<< HEAD
	beaconState.LatestEth1Data.DepositRoot = depositRoot[:]
=======
	beaconState.LatestEth1Data.DepositRootHash32 = depositRoot[:]
>>>>>>> fbac09c1
	if err := db.SaveHistoricalState(context.Background(), beaconState, parentHash); err != nil {
		t.Fatal(err)
	}

	block := &pb.BeaconBlock{
		Slot:       currentSlot + 1,
		StateRoot:  stateRoot[:],
		ParentRoot: parentHash[:],
		Body: &pb.BeaconBlockBody{
			Eth1Data: &pb.Eth1Data{
				DepositRoot: []byte("a"),
				BlockRoot:   []byte("b"),
			},
			RandaoReveal: randaoReveal,
			Deposits:     pendingDeposits,
		},
	}

	beaconState.LatestBlock = block
	beaconState.Slot--
	beaconState.DepositIndex = 0
	if err := chainService.beaconDB.SaveState(ctx, beaconState); err != nil {
		t.Fatal(err)
	}
	initBlockStateRoot(t, block, chainService)

	blockRoot, err := hashutil.HashBeaconBlock(block)
	if err != nil {
		log.Fatalf("could not hash block: %v", err)
	}

	if err := chainService.beaconDB.SaveJustifiedBlock(block); err != nil {
		t.Fatal(err)
	}
	if err := chainService.beaconDB.SaveFinalizedBlock(block); err != nil {
		t.Fatal(err)
	}

	for _, dep := range pendingDeposits {
		db.InsertPendingDeposit(chainService.ctx, dep, big.NewInt(0))
	}

	if len(db.PendingDeposits(chainService.ctx, nil)) != len(pendingDeposits) || len(pendingDeposits) == 0 {
		t.Fatalf("Expected %d pending deposits", len(pendingDeposits))
	}

	beaconState.Slot--
	if err := chainService.beaconDB.SaveState(ctx, beaconState); err != nil {
		t.Fatal(err)
	}
	if err := db.SaveHistoricalState(context.Background(), beaconState, blockRoot); err != nil {
		t.Fatal(err)
	}
	computedState, err := chainService.ReceiveBlock(context.Background(), block)
	if err != nil {
		t.Fatal(err)
	}
	for i := 0; i < len(beaconState.ValidatorRegistry); i++ {
		pubKey := bytesutil.ToBytes48(beaconState.ValidatorRegistry[i].Pubkey)
		attsService.InsertAttestationIntoStore(pubKey, &pb.Attestation{
			Data: &pb.AttestationData{
				BeaconBlockRoot: blockRoot[:],
			}},
		)
	}
	if err := chainService.ApplyForkChoiceRule(context.Background(), block, computedState); err != nil {
		t.Fatal(err)
	}

	if len(db.PendingDeposits(chainService.ctx, nil)) != 0 {
		t.Fatalf("Expected 0 pending deposits, but there are %+v", db.PendingDeposits(chainService.ctx, nil))
	}
	testutil.AssertLogsContain(t, hook, "Executing state transition")
}

// Scenario graph: http://bit.ly/2K1k2KZ
//
//digraph G {
//    rankdir=LR;
//    node [shape="none"];
//
//    subgraph blocks {
//        rankdir=LR;
//        node [shape="box"];
//        a->b;
//        b->c;
//        c->e;
//        c->f;
//        f->g;
//        e->h;
//    }
//
//    { rank=same; 1; a;}
//    { rank=same; 2; b;}
//    { rank=same; 3; c;}
//    { rank=same; 5; e;}
//    { rank=same; 6; f;}
//    { rank=same; 7; g;}
//    { rank=same; 8; h;}
//
//    1->2->3->4->5->6->7->8->9[arrowhead=none];
//}
func TestReceiveBlock_OnChainSplit(t *testing.T) {
	// The scenario to test is that we think that the canonical head is block H
	// and then we receive block G. We don't have block F, so we request it. Then
	// we process F, the G. The expected behavior is that we load the historical
	// state from slot 3 where the common ancestor block C is present.

	db := internal.SetupDB(t)
	defer internal.TeardownDB(t, db)
	ctx := context.Background()

	chainService := setupBeaconChain(t, db, nil)
	deposits, privKeys := setupInitialDeposits(t, 100)
	eth1Data := &pb.Eth1Data{
		DepositRoot: []byte{},
		BlockRoot:   []byte{},
	}
	beaconState, err := state.GenesisBeaconState(deposits, 0, eth1Data)
	if err != nil {
		t.Fatalf("Can't generate genesis state: %v", err)
	}
	beaconState.LatestStateRoots = make([][]byte, params.BeaconConfig().SlotsPerHistoricalRoot)
	beaconState.LatestBlockHeader = &pb.BeaconBlockHeader{
		StateRoot: []byte{},
	}
	stateRoot, err := hashutil.HashProto(beaconState)
	if err != nil {
		t.Fatalf("Could not tree hash state: %v", err)
	}
	parentHash, genesisBlock := setupGenesisBlock(t, chainService)
	beaconState.LatestBlock = genesisBlock
	if err := db.UpdateChainHead(ctx, genesisBlock, beaconState); err != nil {
		t.Fatal(err)
	}
	if err := db.SaveFinalizedState(beaconState); err != nil {
		t.Fatal(err)
	}
	genesisSlot := uint64(0)

	// Top chain slots (see graph)
	blockSlots := []uint64{1, 2, 3, 5, 8}
	for _, slot := range blockSlots {
		block := &pb.BeaconBlock{
			Slot:       genesisSlot + slot,
			StateRoot:  stateRoot[:],
			ParentRoot: parentHash[:],
			Body: &pb.BeaconBlockBody{
				Eth1Data:     &pb.Eth1Data{},
				RandaoReveal: createRandaoReveal(t, beaconState, privKeys),
			},
		}
		initBlockStateRoot(t, block, chainService)
		computedState, err := chainService.ReceiveBlock(ctx, block)
		if err != nil {
			t.Fatal(err)
		}
		stateRoot, err = hashutil.HashProto(computedState)
		if err != nil {
			t.Fatal(err)
		}
		if err = db.SaveBlock(block); err != nil {
			t.Fatal(err)
		}
		computedState.LatestBlock = block
		if err = db.UpdateChainHead(ctx, block, computedState); err != nil {
			t.Fatal(err)
		}
		parentHash, err = hashutil.HashBeaconBlock(block)
		if err != nil {
			t.Fatal(err)
		}
	}

	// Common ancestor is block at slot 3
	commonAncestor, err := db.CanonicalBlockBySlot(ctx, genesisSlot+3)
	if err != nil {
		t.Fatal(err)
	}

	parentHash, err = hashutil.HashBeaconBlock(commonAncestor)
	if err != nil {
		t.Fatal(err)
	}

	beaconState, err = db.HistoricalStateFromSlot(ctx, commonAncestor.Slot, parentHash)
	if err != nil {
		t.Fatal(err)
	}
	stateRoot, err = hashutil.HashProto(beaconState)
	if err != nil {
		t.Fatal(err)
	}
	// Then we receive the block `f` from slot 6
	blockF := &pb.BeaconBlock{
		Slot:       genesisSlot + 6,
		ParentRoot: parentHash[:],
		StateRoot:  stateRoot[:],
		Body: &pb.BeaconBlockBody{
			Eth1Data:     &pb.Eth1Data{},
			RandaoReveal: createRandaoReveal(t, beaconState, privKeys),
		},
	}
	rootF, _ := hashutil.HashBeaconBlock(blockF)
	if err := db.SaveHistoricalState(ctx, beaconState, rootF); err != nil {
		t.Fatal(err)
	}
<<<<<<< HEAD
=======
	rootF, _ := hashutil.HashBeaconBlock(blockF)
	if err := db.SaveHistoricalState(ctx, beaconState, rootF); err != nil {
		t.Fatal(err)
	}
	initBlockStateRoot(t, blockF, chainService)
>>>>>>> fbac09c1

	initBlockStateRoot(t, blockF, chainService)
	computedState, err := chainService.ReceiveBlock(ctx, blockF)
	if err != nil {
		t.Fatal(err)
	}

	stateRoot, err = hashutil.HashProto(computedState)
	if err != nil {
		t.Fatal(err)
	}

	if err := db.SaveBlock(blockF); err != nil {
		t.Fatal(err)
	}

	parentHash, err = hashutil.HashBeaconBlock(blockF)
	if err != nil {
		t.Fatal(err)
	}

	// Then we apply block `g` from slot 7
	blockG := &pb.BeaconBlock{
		Slot:       genesisSlot + 7,
		ParentRoot: parentHash[:],
		StateRoot:  stateRoot[:],
		Body: &pb.BeaconBlockBody{
			Eth1Data:     &pb.Eth1Data{},
			RandaoReveal: createRandaoReveal(t, computedState, privKeys),
		},
	}
	initBlockStateRoot(t, blockG, chainService)

	computedState, err = chainService.ReceiveBlock(ctx, blockG)
	if err != nil {
		t.Fatal(err)
	}

	if computedState.Slot != blockG.Slot {
		t.Errorf("Unexpect state slot %d, wanted %d", computedState.Slot, blockG.Slot)
	}
}

func TestIsBlockReadyForProcessing_ValidBlock(t *testing.T) {
	db := internal.SetupDB(t)
	defer internal.TeardownDB(t, db)
	ctx := context.Background()

	chainService := setupBeaconChain(t, db, nil)
	unixTime := uint64(time.Now().Unix())
	deposits, privKeys := setupInitialDeposits(t, 100)
	if err := db.InitializeState(context.Background(), unixTime, deposits, &pb.Eth1Data{}); err != nil {
		t.Fatalf("Could not initialize beacon state to disk: %v", err)
	}
	beaconState, err := db.HeadState(ctx)
	if err != nil {
		t.Fatalf("Can't get genesis state: %v", err)
	}
	beaconState.LatestStateRoots = make([][]byte, params.BeaconConfig().SlotsPerHistoricalRoot)
	beaconState.LatestBlockHeader = &pb.BeaconBlockHeader{
		StateRoot: []byte{},
	}
	block := &pb.BeaconBlock{
		ParentRoot: []byte{'a'},
	}

	if err := chainService.VerifyBlockValidity(ctx, block, beaconState); err == nil {
		t.Fatal("block processing succeeded despite block having no parent saved")
	}

	beaconState.Slot = 10

	stateRoot, err := hashutil.HashProto(beaconState)
	if err != nil {
		t.Fatalf("Could not tree hash state: %v", err)
	}
	genesis := b.NewGenesisBlock([]byte{})
	if err := chainService.beaconDB.SaveBlock(genesis); err != nil {
		t.Fatalf("cannot save block: %v", err)
	}
	parentRoot, err := hashutil.HashBeaconBlock(genesis)
	if err != nil {
		t.Fatalf("unable to get root of canonical head: %v", err)
	}

	beaconState.LatestEth1Data = &pb.Eth1Data{
		DepositRoot: []byte{2},
		BlockRoot:   []byte{3},
	}
	beaconState.Slot = 0

	currentSlot := uint64(1)

	randaoReveal := createRandaoReveal(t, beaconState, privKeys)
	block2 := &pb.BeaconBlock{
		Slot:       currentSlot,
		StateRoot:  stateRoot[:],
		ParentRoot: parentRoot[:],
		Body: &pb.BeaconBlockBody{
			Eth1Data: &pb.Eth1Data{
				DepositRoot: []byte("a"),
				BlockRoot:   []byte("b"),
			},
			RandaoReveal: randaoReveal,
			Attestations: []*pb.Attestation{{
				AggregationBitfield: []byte{128, 0, 0, 0, 0, 0, 0, 0, 0, 0, 0, 0, 0, 0, 0, 0,
					0, 0, 0, 0, 0, 0, 0, 0, 0, 0, 0, 0, 0, 0, 0, 0},
				Data: &pb.AttestationData{
					SourceRoot: parentRoot[:],
					Crosslink: &pb.Crosslink{
						Shard: 960,
					},
				},
			}},
		},
	}

	if err := chainService.VerifyBlockValidity(ctx, block2, beaconState); err != nil {
		t.Fatalf("block processing failed despite being a valid block: %v", err)
	}
}

func TestDeleteValidatorIdx_DeleteWorks(t *testing.T) {
	db := internal.SetupDB(t)
	defer internal.TeardownDB(t, db)
	epoch := uint64(2)
	v.InsertActivatedIndices(epoch+1, []uint64{0, 1, 2})
	v.InsertExitedVal(epoch+1, []uint64{0, 2})
	var validators []*pb.Validator
	for i := 0; i < 3; i++ {
		pubKeyBuf := make([]byte, params.BeaconConfig().BLSPubkeyLength)
		binary.PutUvarint(pubKeyBuf, uint64(i))
		validators = append(validators, &pb.Validator{
			Pubkey: pubKeyBuf,
		})
	}
	state := &pb.BeaconState{
		ValidatorRegistry: validators,
		Slot:              epoch * params.BeaconConfig().SlotsPerEpoch,
	}
	chainService := setupBeaconChain(t, db, nil)
	if err := chainService.saveValidatorIdx(state); err != nil {
		t.Fatalf("Could not save validator idx: %v", err)
	}
	if err := chainService.deleteValidatorIdx(state); err != nil {
		t.Fatalf("Could not delete validator idx: %v", err)
	}
	wantedIdx := uint64(1)
	idx, err := chainService.beaconDB.ValidatorIndex(validators[wantedIdx].Pubkey)
	if err != nil {
		t.Fatalf("Could not get validator index: %v", err)
	}
	if wantedIdx != idx {
		t.Errorf("Wanted: %d, got: %d", wantedIdx, idx)
	}

	wantedIdx = uint64(2)
	if chainService.beaconDB.HasValidator(validators[wantedIdx].Pubkey) {
		t.Errorf("Validator index %d should have been deleted", wantedIdx)
	}
	if v.ExitedValFromEpoch(epoch) != nil {
		t.Errorf("Activated validators mapping for epoch %d still there", epoch)
	}
}

func TestSaveValidatorIdx_SaveRetrieveWorks(t *testing.T) {
	db := internal.SetupDB(t)
	defer internal.TeardownDB(t, db)
	epoch := uint64(1)
	v.InsertActivatedIndices(epoch+1, []uint64{0, 1, 2})
	var validators []*pb.Validator
	for i := 0; i < 3; i++ {
		pubKeyBuf := make([]byte, params.BeaconConfig().BLSPubkeyLength)
		binary.PutUvarint(pubKeyBuf, uint64(i))
		validators = append(validators, &pb.Validator{
			Pubkey: pubKeyBuf,
		})
	}
	state := &pb.BeaconState{
		ValidatorRegistry: validators,
		Slot:              epoch * params.BeaconConfig().SlotsPerEpoch,
	}
	chainService := setupBeaconChain(t, db, nil)
	if err := chainService.saveValidatorIdx(state); err != nil {
		t.Fatalf("Could not save validator idx: %v", err)
	}

	wantedIdx := uint64(2)
	idx, err := chainService.beaconDB.ValidatorIndex(validators[wantedIdx].Pubkey)
	if err != nil {
		t.Fatalf("Could not get validator index: %v", err)
	}
	if wantedIdx != idx {
		t.Errorf("Wanted: %d, got: %d", wantedIdx, idx)
	}

	if v.ActivatedValFromEpoch(epoch) != nil {
		t.Errorf("Activated validators mapping for epoch %d still there", epoch)
	}
}

func TestSaveValidatorIdx_IdxNotInState(t *testing.T) {
	db := internal.SetupDB(t)
	defer internal.TeardownDB(t, db)
	epoch := uint64(100)

	// Tried to insert 5 active indices to DB with only 3 validators in state.
	v.InsertActivatedIndices(epoch+1, []uint64{0, 1, 2, 3, 4})
	var validators []*pb.Validator
	for i := 0; i < 3; i++ {
		pubKeyBuf := make([]byte, params.BeaconConfig().BLSPubkeyLength)
		binary.PutUvarint(pubKeyBuf, uint64(i))
		validators = append(validators, &pb.Validator{
			Pubkey: pubKeyBuf,
		})
	}
	state := &pb.BeaconState{
		ValidatorRegistry: validators,
		Slot:              epoch * params.BeaconConfig().SlotsPerEpoch,
	}
	chainService := setupBeaconChain(t, db, nil)
	if err := chainService.saveValidatorIdx(state); err != nil {
		t.Fatalf("Could not save validator idx: %v", err)
	}

	wantedIdx := uint64(2)
	idx, err := chainService.beaconDB.ValidatorIndex(validators[wantedIdx].Pubkey)
	if err != nil {
		t.Fatalf("Could not get validator index: %v", err)
	}
	if wantedIdx != idx {
		t.Errorf("Wanted: %d, got: %d", wantedIdx, idx)
	}

	if v.ActivatedValFromEpoch(epoch) != nil {
		t.Errorf("Activated validators mapping for epoch %d still there", epoch)
	}

	// Verify the skipped validators are included in the next epoch.
	if !reflect.DeepEqual(v.ActivatedValFromEpoch(epoch+2), []uint64{3, 4}) {
		t.Error("Did not get wanted validator from activation queue")
	}
}<|MERGE_RESOLUTION|>--- conflicted
+++ resolved
@@ -190,14 +190,10 @@
 	if err != nil {
 		t.Fatalf("Can't generate genesis state: %v", err)
 	}
-<<<<<<< HEAD
 	beaconState.LatestStateRoots = make([][]byte, params.BeaconConfig().SlotsPerHistoricalRoot)
 	beaconState.LatestBlockHeader = &pb.BeaconBlockHeader{
 		StateRoot: []byte{},
 	}
-=======
-
->>>>>>> fbac09c1
 	stateRoot, err := hashutil.HashProto(beaconState)
 	if err != nil {
 		t.Fatalf("Could not tree hash state: %v", err)
@@ -340,7 +336,6 @@
 	if err != nil {
 		t.Fatalf("Can't generate genesis state: %v", err)
 	}
-<<<<<<< HEAD
 	beaconState.LatestStateRoots = make([][]byte, params.BeaconConfig().SlotsPerHistoricalRoot)
 	beaconState.LatestBlockHeader = &pb.BeaconBlockHeader{
 		StateRoot: []byte{},
@@ -349,13 +344,6 @@
 	if err := chainService.beaconDB.SaveHistoricalState(ctx, beaconState, parentHash); err != nil {
 		t.Fatal(err)
 	}
-=======
-
-	parentHash, genesisBlock := setupGenesisBlock(t, chainService)
-	if err := chainService.beaconDB.SaveHistoricalState(ctx, beaconState, parentHash); err != nil {
-		t.Fatal(err)
-	}
->>>>>>> fbac09c1
 	beaconState.Slot++
 	if err := chainService.beaconDB.UpdateChainHead(ctx, genesisBlock, beaconState); err != nil {
 		t.Fatal(err)
@@ -398,7 +386,6 @@
 	if err != nil {
 		t.Fatalf("Can't generate genesis state: %v", err)
 	}
-<<<<<<< HEAD
 	beaconState.LatestStateRoots = make([][]byte, params.BeaconConfig().SlotsPerHistoricalRoot)
 	beaconState.LatestBlockHeader = &pb.BeaconBlockHeader{
 		StateRoot: []byte{},
@@ -407,12 +394,6 @@
 	if err := chainService.beaconDB.SaveHistoricalState(ctx, beaconState, parentHash); err != nil {
 		t.Fatal(err)
 	}
-=======
-	parentHash, genesisBlock := setupGenesisBlock(t, chainService)
-	if err := chainService.beaconDB.SaveHistoricalState(ctx, beaconState, parentHash); err != nil {
-		t.Fatal(err)
-	}
->>>>>>> fbac09c1
 	beaconState.Slot++
 	if err := chainService.beaconDB.UpdateChainHead(ctx, genesisBlock, beaconState); err != nil {
 		t.Fatal(err)
@@ -506,11 +487,7 @@
 		pendingDeposits[i].Proof = proof
 	}
 	depositRoot := depositTrie.Root()
-<<<<<<< HEAD
 	beaconState.LatestEth1Data.DepositRoot = depositRoot[:]
-=======
-	beaconState.LatestEth1Data.DepositRootHash32 = depositRoot[:]
->>>>>>> fbac09c1
 	if err := db.SaveHistoricalState(context.Background(), beaconState, parentHash); err != nil {
 		t.Fatal(err)
 	}
@@ -718,14 +695,6 @@
 	if err := db.SaveHistoricalState(ctx, beaconState, rootF); err != nil {
 		t.Fatal(err)
 	}
-<<<<<<< HEAD
-=======
-	rootF, _ := hashutil.HashBeaconBlock(blockF)
-	if err := db.SaveHistoricalState(ctx, beaconState, rootF); err != nil {
-		t.Fatal(err)
-	}
-	initBlockStateRoot(t, blockF, chainService)
->>>>>>> fbac09c1
 
 	initBlockStateRoot(t, blockF, chainService)
 	computedState, err := chainService.ReceiveBlock(ctx, blockF)
