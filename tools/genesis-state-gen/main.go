--- conflicted
+++ resolved
@@ -139,19 +139,10 @@
 	if err := json.Unmarshal(enc, &depositJSON); err != nil {
 		return nil, err
 	}
-<<<<<<< HEAD
-	depositDataList := make([]*ethpb.DepositData, len(validatorsJSON))
-	depositDataRoots := make([][]byte, len(validatorsJSON))
-	for i, val := range validatorsJSON {
-		depositDataString := val.DepositData
-		depositDataString = strings.TrimPrefix(depositDataString, "0x")
-		depositDataHex, err := hex.DecodeString(depositDataString)
-=======
-	depositDataList := make([]*ethpb.Deposit_Data, len(depositJSON))
+	depositDataList := make([]*ethpb.DepositData, len(depositJSON))
 	depositDataRoots := make([][]byte, len(depositJSON))
 	for i, val := range depositJSON {
 		data, dataRootBytes, err := depositJSONToDepositData(val)
->>>>>>> d7103fde
 		if err != nil {
 			return nil, err
 		}
@@ -182,7 +173,7 @@
 	if err != nil {
 		return
 	}
-	depositData = &ethpb.Deposit_Data{
+	depositData = &ethpb.DepositData{
 		PublicKey:             pubKeyBytes,
 		WithdrawalCredentials: withdrawalbytes,
 		Amount:                input.Amount,
