package endtoend

import (
	"fmt"
	"os"
	"strconv"
	"testing"

	ev "github.com/prysmaticlabs/prysm/endtoend/evaluators"
	e2eParams "github.com/prysmaticlabs/prysm/endtoend/params"
	"github.com/prysmaticlabs/prysm/endtoend/types"
	"github.com/prysmaticlabs/prysm/shared/params"
	"github.com/prysmaticlabs/prysm/shared/testutil/require"
)

func TestEndToEnd_MinimalConfig(t *testing.T) {
	e2eMinimal(t, false /*usePrysmSh*/)
}

// Run minimal e2e config with the current release validator against latest beacon node.
func TestEndToEnd_MinimalConfig_ValidatorAtCurrentRelease(t *testing.T) {
	t.Skip("Skipping for Altair hard fork as there are breaking changes")
	e2eMinimal(t, true /*usePrysmSh*/)
}

func e2eMinimal(t *testing.T, usePrysmSh bool) {
	params.UseE2EConfig()
	require.NoError(t, e2eParams.Init(e2eParams.StandardBeaconCount))

	// Run for 10 epochs if not in long-running to confirm long-running has no issues.
	epochsToRun := 10
	var err error
	epochStr, longRunning := os.LookupEnv("E2E_EPOCHS")
	if longRunning {
		epochsToRun, err = strconv.Atoi(epochStr)
		require.NoError(t, err)
	}
	const tracingEndpoint = "127.0.0.1:9411"
	testConfig := &types.E2EConfig{
		BeaconFlags: []string{
			fmt.Sprintf("--slots-per-archive-point=%d", params.BeaconConfig().SlotsPerEpoch*16),
			fmt.Sprintf("--tracing-endpoint=http://%s", tracingEndpoint),
			"--enable-tracing",
			"--trace-sample-fraction=1.0",
		},
		ValidatorFlags:      []string{},
		EpochsToRun:         uint64(epochsToRun),
		TestSync:            true,
		TestDeposits:        true,
		TestSlasher:         false,
		UsePrysmShValidator: usePrysmSh,
		UsePprof:            !longRunning,
		TracingSinkEndpoint: tracingEndpoint,
		Evaluators: []types.Evaluator{
			ev.PeersConnect,
			ev.HealthzCheck,
			ev.MetricsCheck,
			ev.ValidatorsAreActive,
			ev.ValidatorsParticipating,
			ev.ValidatorSyncParticipation,
			ev.FinalizationOccurs,
			ev.ProcessesDepositsInBlocks,
			ev.VerifyBlockGraffiti,
			ev.ActivatesDepositedValidators,
			ev.DepositedValidatorsAreActive,
			ev.ProposeVoluntaryExit,
			ev.ValidatorHasExited,
			ev.ValidatorsVoteWithTheMajority,
			ev.ColdStateCheckpoint,
<<<<<<< HEAD
			ev.ApiVerifyValidators,
			ev.ForkTransition,
=======
			ev.APIGatewayV1VerifyIntegrity,
			ev.APIGatewayV1Alpha1VerifyIntegrity,
>>>>>>> bdb09ca9
		},
	}

	newTestRunner(t, testConfig).run()
}<|MERGE_RESOLUTION|>--- conflicted
+++ resolved
@@ -67,13 +67,9 @@
 			ev.ValidatorHasExited,
 			ev.ValidatorsVoteWithTheMajority,
 			ev.ColdStateCheckpoint,
-<<<<<<< HEAD
-			ev.ApiVerifyValidators,
 			ev.ForkTransition,
-=======
 			ev.APIGatewayV1VerifyIntegrity,
 			ev.APIGatewayV1Alpha1VerifyIntegrity,
->>>>>>> bdb09ca9
 		},
 	}
 
