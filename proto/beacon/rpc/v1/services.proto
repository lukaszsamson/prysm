--- conflicted
+++ resolved
@@ -41,75 +41,4 @@
      ATTESTER = 1;
      PROPOSER = 2;
      AGGREGATOR = 3;
-<<<<<<< HEAD
-}
-
-message ValidatorIndexRequest {
-  bytes public_key = 1;
-}
-
-message ValidatorIndexResponse {
-  uint64 index = 1;
-}
-
-message AssignmentRequest {
-  uint64 epoch_start = 1;
-  repeated bytes public_keys = 2;
-}
-
-message AssignmentResponse {
-  repeated ValidatorAssignment validator_assignment = 1;
-  message ValidatorAssignment {
-    repeated uint64 committee = 1;
-    uint64 committee_index = 2;
-    uint64 attester_slot = 3;
-    uint64 proposer_slot = 4;
-    bytes public_key = 5;
-    ValidatorStatus status = 6;
-  }
-}
-
-message ValidatorStatusResponse {
-  ValidatorStatus status = 1;
-  uint64 eth1_deposit_block_number = 2;
-  uint64 deposit_inclusion_slot = 3;
-  uint64 activation_epoch = 4;
-  uint64 position_in_activation_queue = 5;
-}
-
-message DomainRequest {
-  uint64 epoch = 1;
-  bytes domain = 2;
-}
-
-message DomainResponse {
-  bytes signature_domain = 1;
-}
-
-message BlockTreeResponse {
-  repeated TreeNode tree = 1;
-  message TreeNode {
-    ethereum.eth.v1alpha1.BeaconBlock block = 1;
-    bytes block_root = 2;
-    uint64 participated_votes = 3;
-    uint64 total_votes = 4;
-  }
-}
-
-enum ValidatorStatus {
-  UNKNOWN_STATUS = 0;
-  DEPOSIT_RECEIVED = 1;
-  PENDING_ACTIVE = 2;
-  ACTIVE = 3;
-  INITIATED_EXIT = 4;
-  WITHDRAWABLE = 5;
-  EXITED = 6;
-  EXITED_SLASHED = 7;
-}
-
-message TreeBlockSlotRequest {
-  uint64 slot_from = 1 ;
-  uint64 slot_to = 2 ;
-=======
->>>>>>> e7b94123
 }