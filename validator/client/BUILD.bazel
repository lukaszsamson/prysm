load("@prysm//tools/go:def.bzl", "go_library", "go_test")

go_library(
    name = "go_default_library",
    srcs = [
        "aggregate.go",
        "attest.go",
        "attest_protect.go",
        "key_reload.go",
        "log.go",
        "metrics.go",
        "multiple_endpoints_grpc_resolver.go",
        "propose.go",
        "propose_protect.go",
        "runner.go",
        "service.go",
        "sync_committee.go",
        "validator.go",
        "wait_for_activation.go",
    ],
    importpath = "github.com/prysmaticlabs/prysm/validator/client",
    visibility = ["//validator:__subpackages__"],
    deps = [
        "//beacon-chain/core/altair:go_default_library",
        "//beacon-chain/core/helpers:go_default_library",
<<<<<<< HEAD
        "//proto/beacon/p2p/v1:go_default_library",
        "//proto/eth/v1alpha1:go_default_library",
        "//proto/eth/v1alpha1/wrapper:go_default_library",
        "//proto/interfaces:go_default_library",
        "//proto/prysm/v2:go_default_library",
        "//proto/prysm/v2/wrapper:go_default_library",
=======
        "//proto/interfaces:go_default_library",
        "//proto/prysm/v1alpha1:go_default_library",
        "//proto/prysm/v1alpha1/wrapper:go_default_library",
>>>>>>> 6dadb80c
        "//proto/validator/accounts/v2:go_default_library",
        "//shared/blockutil:go_default_library",
        "//shared/bls:go_default_library",
        "//shared/bytesutil:go_default_library",
        "//shared/event:go_default_library",
        "//shared/featureconfig:go_default_library",
        "//shared/grpcutils:go_default_library",
        "//shared/hashutil:go_default_library",
        "//shared/mathutil:go_default_library",
        "//shared/mputil:go_default_library",
        "//shared/params:go_default_library",
        "//shared/rand:go_default_library",
        "//shared/slashutil:go_default_library",
        "//shared/slotutil:go_default_library",
        "//shared/timeutils:go_default_library",
        "//shared/traceutil:go_default_library",
        "//shared/version:go_default_library",
        "//validator/accounts/iface:go_default_library",
        "//validator/accounts/wallet:go_default_library",
        "//validator/client/iface:go_default_library",
        "//validator/db:go_default_library",
        "//validator/db/kv:go_default_library",
        "//validator/graffiti:go_default_library",
        "//validator/keymanager:go_default_library",
        "//validator/keymanager/imported:go_default_library",
        "//validator/keymanager/remote:go_default_library",
        "//validator/slashing-protection/iface:go_default_library",
        "@com_github_dgraph_io_ristretto//:go_default_library",
        "@com_github_grpc_ecosystem_go_grpc_middleware//:go_default_library",
        "@com_github_grpc_ecosystem_go_grpc_middleware//retry:go_default_library",
        "@com_github_grpc_ecosystem_go_grpc_middleware//tracing/opentracing:go_default_library",
        "@com_github_grpc_ecosystem_go_grpc_prometheus//:go_default_library",
        "@com_github_hashicorp_golang_lru//:go_default_library",
        "@com_github_pkg_errors//:go_default_library",
        "@com_github_prometheus_client_golang//prometheus:go_default_library",
        "@com_github_prometheus_client_golang//prometheus/promauto:go_default_library",
        "@com_github_prysmaticlabs_eth2_types//:go_default_library",
        "@com_github_prysmaticlabs_go_bitfield//:go_default_library",
        "@com_github_sirupsen_logrus//:go_default_library",
        "@io_bazel_rules_go//proto/wkt:empty_go_proto",
        "@io_opencensus_go//plugin/ocgrpc:go_default_library",
        "@io_opencensus_go//trace:go_default_library",
        "@org_golang_google_grpc//:go_default_library",
        "@org_golang_google_grpc//codes:go_default_library",
        "@org_golang_google_grpc//credentials:go_default_library",
        "@org_golang_google_grpc//resolver:go_default_library",
        "@org_golang_google_grpc//status:go_default_library",
        "@org_golang_google_protobuf//proto:go_default_library",
        "@org_golang_google_protobuf//types/known/emptypb:go_default_library",
    ],
)

go_test(
    name = "go_default_test",
    size = "small",
    srcs = [
        "aggregate_test.go",
        "attest_protect_test.go",
        "attest_test.go",
        "key_reload_test.go",
        "log_test.go",
        "metrics_test.go",
        "propose_protect_test.go",
        "propose_test.go",
        "runner_test.go",
        "service_test.go",
        "slashing_protection_interchange_test.go",
        "sync_committee_test.go",
        "validator_test.go",
        "wait_for_activation_test.go",
    ],
    data = [
        "@eip3076_spec_tests//:test_data",
    ],
    embed = [":go_default_library"],
    deps = [
        "//beacon-chain/core/helpers:go_default_library",
        "//proto/beacon/p2p/v1:go_default_library",
<<<<<<< HEAD
        "//proto/eth/v1alpha1:go_default_library",
        "//proto/eth/v1alpha1/wrapper:go_default_library",
        "//proto/prysm/v2:go_default_library",
        "//proto/prysm/v2/wrapper:go_default_library",
=======
        "//proto/prysm/v1alpha1:go_default_library",
        "//proto/prysm/v1alpha1/wrapper:go_default_library",
>>>>>>> 6dadb80c
        "//proto/validator/accounts/v2:go_default_library",
        "//shared:go_default_library",
        "//shared/bls:go_default_library",
        "//shared/bytesutil:go_default_library",
        "//shared/event:go_default_library",
        "//shared/featureconfig:go_default_library",
        "//shared/fileutil:go_default_library",
        "//shared/mock:go_default_library",
        "//shared/params:go_default_library",
        "//shared/slotutil:go_default_library",
        "//shared/slotutil/testing:go_default_library",
        "//shared/testutil:go_default_library",
        "//shared/testutil/assert:go_default_library",
        "//shared/testutil/require:go_default_library",
        "//shared/timeutils:go_default_library",
        "//validator/accounts/testing:go_default_library",
        "//validator/client/iface:go_default_library",
        "//validator/client/testutil:go_default_library",
        "//validator/db/testing:go_default_library",
        "//validator/graffiti:go_default_library",
        "//validator/keymanager/derived:go_default_library",
        "//validator/keymanager/remote:go_default_library",
        "//validator/slashing-protection/local/standard-protection-format:go_default_library",
        "//validator/testing:go_default_library",
        "@com_github_golang_mock//gomock:go_default_library",
        "@com_github_hashicorp_golang_lru//:go_default_library",
        "@com_github_pkg_errors//:go_default_library",
        "@com_github_prysmaticlabs_eth2_types//:go_default_library",
        "@com_github_prysmaticlabs_go_bitfield//:go_default_library",
        "@com_github_sirupsen_logrus//:go_default_library",
        "@com_github_sirupsen_logrus//hooks/test:go_default_library",
        "@com_github_tyler_smith_go_bip39//:go_default_library",
        "@com_github_wealdtech_go_eth2_util//:go_default_library",
        "@in_gopkg_d4l3k_messagediff_v1//:go_default_library",
        "@io_bazel_rules_go//go/tools/bazel:go_default_library",
        "@org_golang_google_grpc//:go_default_library",
        "@org_golang_google_grpc//metadata:go_default_library",
        "@org_golang_google_protobuf//types/known/emptypb:go_default_library",
        "@org_golang_google_protobuf//types/known/timestamppb:go_default_library",
    ],
)<|MERGE_RESOLUTION|>--- conflicted
+++ resolved
@@ -23,18 +23,12 @@
     deps = [
         "//beacon-chain/core/altair:go_default_library",
         "//beacon-chain/core/helpers:go_default_library",
-<<<<<<< HEAD
         "//proto/beacon/p2p/v1:go_default_library",
-        "//proto/eth/v1alpha1:go_default_library",
-        "//proto/eth/v1alpha1/wrapper:go_default_library",
-        "//proto/interfaces:go_default_library",
-        "//proto/prysm/v2:go_default_library",
-        "//proto/prysm/v2/wrapper:go_default_library",
-=======
         "//proto/interfaces:go_default_library",
         "//proto/prysm/v1alpha1:go_default_library",
         "//proto/prysm/v1alpha1/wrapper:go_default_library",
->>>>>>> 6dadb80c
+        "//proto/prysm/v2:go_default_library",
+        "//proto/prysm/v2/wrapper:go_default_library",
         "//proto/validator/accounts/v2:go_default_library",
         "//shared/blockutil:go_default_library",
         "//shared/bls:go_default_library",
@@ -113,15 +107,10 @@
     deps = [
         "//beacon-chain/core/helpers:go_default_library",
         "//proto/beacon/p2p/v1:go_default_library",
-<<<<<<< HEAD
-        "//proto/eth/v1alpha1:go_default_library",
-        "//proto/eth/v1alpha1/wrapper:go_default_library",
+        "//proto/prysm/v1alpha1:go_default_library",
+        "//proto/prysm/v1alpha1/wrapper:go_default_library",
         "//proto/prysm/v2:go_default_library",
         "//proto/prysm/v2/wrapper:go_default_library",
-=======
-        "//proto/prysm/v1alpha1:go_default_library",
-        "//proto/prysm/v1alpha1/wrapper:go_default_library",
->>>>>>> 6dadb80c
         "//proto/validator/accounts/v2:go_default_library",
         "//shared:go_default_library",
         "//shared/bls:go_default_library",
