package rpc

import (
	"context"
	"encoding/hex"
	"encoding/json"
	"fmt"
	"path/filepath"
	"strings"

	"github.com/golang/protobuf/ptypes/empty"
	"github.com/pkg/errors"
	pb "github.com/prysmaticlabs/prysm/proto/validator/accounts/v2"
	"github.com/prysmaticlabs/prysm/shared/featureconfig"
	"github.com/prysmaticlabs/prysm/shared/fileutil"
	"github.com/prysmaticlabs/prysm/shared/promptutil"
	"github.com/prysmaticlabs/prysm/shared/rand"
	"github.com/prysmaticlabs/prysm/validator/accounts"
	"github.com/prysmaticlabs/prysm/validator/accounts/iface"
	"github.com/prysmaticlabs/prysm/validator/accounts/wallet"
	"github.com/prysmaticlabs/prysm/validator/keymanager"
	"github.com/prysmaticlabs/prysm/validator/keymanager/imported"
	"github.com/tyler-smith/go-bip39"
	"github.com/tyler-smith/go-bip39/wordlists"
	"google.golang.org/grpc/codes"
	"google.golang.org/grpc/status"
)

const (
	checkExistsErrMsg   = "Could not check if wallet exists"
	checkValidityErrMsg = "Could not check if wallet is valid"
	invalidWalletMsg    = "Directory does not contain a valid wallet"
)

// CreateWallet via an API request, allowing a user to save a new
// imported (derived is RecoverWallet and remote is not supported through web)
func (s *Server) CreateWallet(ctx context.Context, req *pb.CreateWalletRequest) (*pb.CreateWalletResponse, error) {
	walletDir := s.walletDir
	exists, err := wallet.Exists(walletDir)
	if err != nil {
		return nil, status.Errorf(codes.Internal, "Could not check for existing wallet: %v", err)
	}
	if exists {
		if err := s.initializeWallet(ctx, &wallet.Config{
			WalletDir:      walletDir,
			WalletPassword: req.WalletPassword,
		}); err != nil {
			return nil, err
		}
		keymanagerKind := pb.KeymanagerKind_IMPORTED
		switch s.wallet.KeymanagerKind() {
		case keymanager.Derived:
			keymanagerKind = pb.KeymanagerKind_DERIVED
		case keymanager.Remote:
			keymanagerKind = pb.KeymanagerKind_REMOTE
		}
		return &pb.CreateWalletResponse{
			Wallet: &pb.WalletResponse{
				WalletPath:     walletDir,
				KeymanagerKind: keymanagerKind,
			},
		}, nil
	}
	if req.Keymanager == pb.KeymanagerKind_IMPORTED {
		_, err := accounts.CreateWalletWithKeymanager(ctx, &accounts.CreateWalletConfig{
			WalletCfg: &wallet.Config{
				WalletDir:      walletDir,
				KeymanagerKind: keymanager.Imported,
				WalletPassword: req.WalletPassword,
			},
			SkipMnemonicConfirm: true,
		})
		if err != nil {
			return nil, err
		}
		if err := s.initializeWallet(ctx, &wallet.Config{
			WalletDir:      walletDir,
			KeymanagerKind: keymanager.Imported,
			WalletPassword: req.WalletPassword,
		}); err != nil {
			return nil, err
		}
		if err := writeWalletPasswordToDisk(walletDir, req.WalletPassword); err != nil {
			return nil, status.Error(codes.Internal, "Could not write wallet password to disk")
		}
		return &pb.CreateWalletResponse{
			Wallet: &pb.WalletResponse{
				WalletPath:     walletDir,
				KeymanagerKind: pb.KeymanagerKind_IMPORTED,
			},
		}, nil
	}
	return nil, status.Errorf(codes.InvalidArgument, "Keymanager type %T create wallet not supported through web", req.Keymanager)
}

// WalletConfig returns the wallet's configuration. If no wallet exists, we return an empty response.
func (s *Server) WalletConfig(ctx context.Context, _ *empty.Empty) (*pb.WalletResponse, error) {
	exists, err := wallet.Exists(s.walletDir)
	if err != nil {
		return nil, status.Errorf(codes.Internal, checkExistsErrMsg)
	}
	if !exists {
		// If no wallet is found, we simply return an empty response.
		return &pb.WalletResponse{}, nil
	}
	valid, err := wallet.IsValid(s.walletDir)
	if errors.Is(err, wallet.ErrNoWalletFound) {
		return &pb.WalletResponse{}, nil
	}
	if err != nil {
		return nil, status.Errorf(codes.Internal, checkValidityErrMsg)
	}
	if !valid {
		return nil, status.Errorf(codes.FailedPrecondition, invalidWalletMsg)
	}

	if s.wallet == nil || s.keymanager == nil {
		// If no wallet is found, we simply return an empty response.
		return &pb.WalletResponse{}, nil
	}
	var keymanagerKind pb.KeymanagerKind
	switch s.wallet.KeymanagerKind() {
	case keymanager.Derived:
		keymanagerKind = pb.KeymanagerKind_DERIVED
	case keymanager.Imported:
		keymanagerKind = pb.KeymanagerKind_IMPORTED
	case keymanager.Remote:
		keymanagerKind = pb.KeymanagerKind_REMOTE
	}
	return &pb.WalletResponse{
		WalletPath:     s.walletDir,
		KeymanagerKind: keymanagerKind,
	}, nil
}

// RecoverWallet via an API request, allowing a user to recover a derived.
// Generate the seed from the mnemonic + language + 25th passphrase(optional).
// Create N validator keystores from the seed specified by req.NumAccounts.
// Set the wallet password to req.WalletPassword, then create the wallet from
// the provided Mnemonic and return CreateWalletResponse,nil if nothing went wrong
func (s *Server) RecoverWallet(ctx context.Context, req *pb.RecoverWalletRequest) (*pb.CreateWalletResponse, error) {
	numAccounts := int(req.NumAccounts)
	if numAccounts < 1 {
		return nil, status.Error(codes.InvalidArgument, "Must create at least 1 validator account")
	}

<<<<<<< HEAD
	//check validate mnemonic with chosen language
=======
	// Check validate mnemonic with chosen language
>>>>>>> f7f4868c
	language := req.Language
	allowedLanguages := map[string][]string{
		"english":             wordlists.English,
		"chinese_simplified":  wordlists.ChineseSimplified,
		"chinese_traditional": wordlists.ChineseTraditional,
		"french":              wordlists.French,
		"italian":             wordlists.Italian,
		"japanese":            wordlists.Japanese,
		"korean":              wordlists.Korean,
		"spanish":             wordlists.Spanish,
	}
	if _, ok := allowedLanguages[language]; !ok {
<<<<<<< HEAD
		return nil, status.Error(codes.InvalidArgument, "input not in the list of allowed languages")
=======
		return nil, status.Error(codes.InvalidArgument, "input not in the list of supported languages")
>>>>>>> f7f4868c
	}
	bip39.SetWordList(allowedLanguages[language])
	mnemonic := req.Mnemonic
	if err := accounts.ValidateMnemonic(mnemonic); err != nil {
		return nil, status.Error(codes.InvalidArgument, "invalid mnemonic in request")
	}
	if !req.SkipMnemonic_25ThWord && strings.TrimSpace(req.Mnemonic25ThWord) == "" {
<<<<<<< HEAD
		return nil, status.Error(codes.InvalidArgument, "mnemonic 25th word passphrase cannot be empty")
	}

	//web UI is structured to only write to the default wallet directory
	//accounts.Recoverwallet checks if wallet already exists
	walletDir := s.walletDir

	//web-ui should check the new and confirmed password are equal
=======
		return nil, status.Error(codes.InvalidArgument, "mnemonic 25th word cannot be empty")
	}

	// Web UI is structured to only write to the default wallet directory
	// accounts.Recoverwallet checks if wallet already exists
	walletDir := s.walletDir

	// Web-ui should check the new and confirmed password are equal
>>>>>>> f7f4868c
	walletPassword := req.WalletPassword
	if err := promptutil.ValidatePasswordInput(walletPassword); err != nil {
		return nil, status.Error(codes.InvalidArgument, "password did not pass validation")
	}

<<<<<<< HEAD
	//recover
=======
>>>>>>> f7f4868c
	if _, err := accounts.RecoverWallet(ctx, &accounts.RecoverWalletConfig{
		WalletDir:        walletDir,
		WalletPassword:   walletPassword,
		Mnemonic:         mnemonic,
		NumAccounts:      numAccounts,
		Mnemonic25thWord: req.Mnemonic25ThWord,
	}); err != nil {
		return nil, err
	}
	if err := s.initializeWallet(ctx, &wallet.Config{
		WalletDir:      walletDir,
		KeymanagerKind: keymanager.Derived,
		WalletPassword: walletPassword,
	}); err != nil {
		return nil, err
	}
	if err := writeWalletPasswordToDisk(walletDir, walletPassword); err != nil {
		return nil, status.Error(codes.Internal, "Could not write wallet password to disk")
	}
	return &pb.CreateWalletResponse{
		Wallet: &pb.WalletResponse{
			WalletPath:     walletDir,
			KeymanagerKind: pb.KeymanagerKind_DERIVED,
		},
	}, nil
}

// GenerateMnemonic creates a new, random bip39 mnemonic phrase.
func (s *Server) GenerateMnemonic(_ context.Context, _ *empty.Empty) (*pb.GenerateMnemonicResponse, error) {
	mnemonicRandomness := make([]byte, 32)
	if _, err := rand.NewGenerator().Read(mnemonicRandomness); err != nil {
		return nil, status.Errorf(
			codes.FailedPrecondition,
			"Could not initialize mnemonic source of randomness: %v",
			err,
		)
	}
	mnemonic, err := bip39.NewMnemonic(mnemonicRandomness)
	if err != nil {
		return nil, status.Errorf(codes.Internal, "Could not generate wallet seed: %v", err)
	}
	return &pb.GenerateMnemonicResponse{
		Mnemonic: mnemonic,
	}, nil
}

// ImportKeystores allows importing new keystores via RPC into the wallet
// which will be decrypted using the specified password .
func (s *Server) ImportKeystores(
	ctx context.Context, req *pb.ImportKeystoresRequest,
) (*pb.ImportKeystoresResponse, error) {
	if s.wallet == nil {
		return nil, status.Error(codes.FailedPrecondition, "No wallet initialized")
	}
	km, ok := s.keymanager.(*imported.Keymanager)
	if !ok {
		return nil, status.Error(codes.FailedPrecondition, "Only imported wallets can import more keystores")
	}
	if req.KeystoresPassword == "" {
		return nil, status.Error(codes.InvalidArgument, "Password required for keystores")
	}
	// Needs to unmarshal the keystores from the requests.
	if req.KeystoresImported == nil || len(req.KeystoresImported) < 1 {
		return nil, status.Error(codes.InvalidArgument, "No keystores included for import")
	}
	keystores := make([]*keymanager.Keystore, len(req.KeystoresImported))
	importedPubKeys := make([][]byte, len(req.KeystoresImported))
	for i := 0; i < len(req.KeystoresImported); i++ {
		encoded := req.KeystoresImported[i]
		keystore := &keymanager.Keystore{}
		if err := json.Unmarshal([]byte(encoded), &keystore); err != nil {
			return nil, status.Errorf(codes.InvalidArgument, "Not a valid EIP-2335 keystore JSON file: %v", err)
		}
		keystores[i] = keystore
		pubKey, err := hex.DecodeString(keystore.Pubkey)
		if err != nil {
			return nil, status.Errorf(codes.InvalidArgument, "Not a valid BLS public key in keystore file: %v", err)
		}
		importedPubKeys[i] = pubKey
	}
	// Import the uploaded accounts.
	if err := accounts.ImportAccounts(ctx, &accounts.ImportAccountsConfig{
		Keymanager:      km,
		Keystores:       keystores,
		AccountPassword: req.KeystoresPassword,
	}); err != nil {
		return nil, err
	}
	s.walletInitializedFeed.Send(s.wallet)
	return &pb.ImportKeystoresResponse{
		ImportedPublicKeys: importedPubKeys,
	}, nil
}

// Initialize a wallet and send it over a global feed.
func (s *Server) initializeWallet(ctx context.Context, cfg *wallet.Config) error {
	// We first ensure the user has a wallet.
	exists, err := wallet.Exists(cfg.WalletDir)
	if err != nil {
		return errors.Wrap(err, wallet.CheckExistsErrMsg)
	}
	if !exists {
		return wallet.ErrNoWalletFound
	}
	valid, err := wallet.IsValid(cfg.WalletDir)
	if errors.Is(err, wallet.ErrNoWalletFound) {
		return wallet.ErrNoWalletFound
	}
	if err != nil {
		return errors.Wrap(err, wallet.CheckValidityErrMsg)
	}
	if !valid {
		return errors.New(wallet.InvalidWalletErrMsg)
	}

	// We fire an event with the opened wallet over
	// a global feed signifying wallet initialization.
	w, err := wallet.OpenWallet(ctx, &wallet.Config{
		WalletDir:      cfg.WalletDir,
		WalletPassword: cfg.WalletPassword,
	})
	if err != nil {
		return errors.Wrap(err, "could not open wallet")
	}

	s.walletInitialized = true
	km, err := w.InitializeKeymanager(ctx, iface.InitKeymanagerConfig{ListenForChanges: true})
	if err != nil {
		return errors.Wrap(err, accounts.ErrCouldNotInitializeKeymanager)
	}
	s.keymanager = km
	s.wallet = w
	s.walletDir = cfg.WalletDir

	// Only send over feed if we have validating keys.
	validatingPublicKeys, err := km.FetchValidatingPublicKeys(ctx)
	if err != nil {
		return errors.Wrap(err, "could not check for validating public keys")
	}
	if len(validatingPublicKeys) > 0 {
		s.walletInitializedFeed.Send(w)
	}
	return nil
}

func writeWalletPasswordToDisk(walletDir, password string) error {
	if !featureconfig.Get().WriteWalletPasswordOnWebOnboarding {
		return nil
	}
	passwordFilePath := filepath.Join(walletDir, wallet.DefaultWalletPasswordFile)
	if fileutil.FileExists(passwordFilePath) {
		return fmt.Errorf("cannot write wallet password file as it already exists %s", passwordFilePath)
	}
	return fileutil.WriteFile(passwordFilePath, []byte(password))
}<|MERGE_RESOLUTION|>--- conflicted
+++ resolved
@@ -144,11 +144,7 @@
 		return nil, status.Error(codes.InvalidArgument, "Must create at least 1 validator account")
 	}
 
-<<<<<<< HEAD
-	//check validate mnemonic with chosen language
-=======
 	// Check validate mnemonic with chosen language
->>>>>>> f7f4868c
 	language := req.Language
 	allowedLanguages := map[string][]string{
 		"english":             wordlists.English,
@@ -161,11 +157,7 @@
 		"spanish":             wordlists.Spanish,
 	}
 	if _, ok := allowedLanguages[language]; !ok {
-<<<<<<< HEAD
-		return nil, status.Error(codes.InvalidArgument, "input not in the list of allowed languages")
-=======
 		return nil, status.Error(codes.InvalidArgument, "input not in the list of supported languages")
->>>>>>> f7f4868c
 	}
 	bip39.SetWordList(allowedLanguages[language])
 	mnemonic := req.Mnemonic
@@ -173,16 +165,6 @@
 		return nil, status.Error(codes.InvalidArgument, "invalid mnemonic in request")
 	}
 	if !req.SkipMnemonic_25ThWord && strings.TrimSpace(req.Mnemonic25ThWord) == "" {
-<<<<<<< HEAD
-		return nil, status.Error(codes.InvalidArgument, "mnemonic 25th word passphrase cannot be empty")
-	}
-
-	//web UI is structured to only write to the default wallet directory
-	//accounts.Recoverwallet checks if wallet already exists
-	walletDir := s.walletDir
-
-	//web-ui should check the new and confirmed password are equal
-=======
 		return nil, status.Error(codes.InvalidArgument, "mnemonic 25th word cannot be empty")
 	}
 
@@ -191,16 +173,11 @@
 	walletDir := s.walletDir
 
 	// Web-ui should check the new and confirmed password are equal
->>>>>>> f7f4868c
 	walletPassword := req.WalletPassword
 	if err := promptutil.ValidatePasswordInput(walletPassword); err != nil {
 		return nil, status.Error(codes.InvalidArgument, "password did not pass validation")
 	}
 
-<<<<<<< HEAD
-	//recover
-=======
->>>>>>> f7f4868c
 	if _, err := accounts.RecoverWallet(ctx, &accounts.RecoverWalletConfig{
 		WalletDir:        walletDir,
 		WalletPassword:   walletPassword,
